--- conflicted
+++ resolved
@@ -17,15 +17,12 @@
   Download,
   Copy,
   Check,
-<<<<<<< HEAD
+  Search,
   Filter,
   MoreVertical,
   ChevronDown,
   ChevronUp,
   Hash,
-=======
-  Search,
->>>>>>> 21b21f32
 } from 'lucide-react';
 import { Input } from '~/components/ui/input';
 import { isUrl } from '~/utils/is-url';
@@ -53,44 +50,6 @@
   DropdownMenuItem,
   DropdownMenuTrigger,
 } from '~/components/ui/dropdown-menu';
-<<<<<<< HEAD
-import {
-  Sheet,
-  SheetContent,
-  SheetDescription,
-  SheetHeader,
-  SheetTitle,
-  SheetTrigger,
-} from '~/components/ui/sheet';
-
-// Custom hook to detect mobile viewport
-function useIsMobile() {
-  const [isMobile, setIsMobile] = useState(() => {
-    // Initial check for SSR safety
-    if (typeof window !== 'undefined') {
-      return window.innerWidth < 768;
-    }
-    return false;
-  });
-
-  useEffect(() => {
-    const checkMobile = () => {
-      setIsMobile(window.innerWidth < 768);
-    };
-
-    // Check on mount (in case SSR initial state was wrong)
-    checkMobile();
-
-    // Add resize listener
-    window.addEventListener('resize', checkMobile);
-
-    // Cleanup
-    return () => window.removeEventListener('resize', checkMobile);
-  }, []);
-
-  return isMobile;
-}
-=======
 import { useInteractiveGrep } from '~/hooks/use-interactive-grep';
 import { CodeSearchResults } from '~/components/code-search-results';
 import { GeminiApiKeyModal } from '~/components/gemini-api-key-modal';
@@ -100,7 +59,42 @@
   transformPromptToAstGrepRule,
 } from '~/utils/ast-grep-ai';
 import { Settings } from 'lucide-react';
->>>>>>> 21b21f32
+import {
+  Sheet,
+  SheetContent,
+  SheetDescription,
+  SheetHeader,
+  SheetTitle,
+  SheetTrigger,
+} from '~/components/ui/sheet';
+
+// Custom hook to detect mobile viewport
+function useIsMobile() {
+  const [isMobile, setIsMobile] = useState(() => {
+    // Initial check for SSR safety
+    if (typeof window !== 'undefined') {
+      return window.innerWidth < 768;
+    }
+    return false;
+  });
+
+  useEffect(() => {
+    const checkMobile = () => {
+      setIsMobile(window.innerWidth < 768);
+    };
+
+    // Check on mount (in case SSR initial state was wrong)
+    checkMobile();
+
+    // Add resize listener
+    window.addEventListener('resize', checkMobile);
+
+    // Cleanup
+    return () => window.removeEventListener('resize', checkMobile);
+  }, []);
+
+  return isMobile;
+}
 
 export const Route = createFileRoute('/chat/$url')({
   component: ChatRoute,
@@ -194,23 +188,12 @@
     unchecked: Set<string>;
   }>({ checked: new Set(), unchecked: new Set() });
   const [copiedToClipboard, setCopiedToClipboard] = useState(false);
-<<<<<<< HEAD
+  const [codeSearchQuery, setCodeSearchQuery] = useState('');
+  const [showApiKeyModal, setShowApiKeyModal] = useState(false);
   const [isFileTreeCollapsed, setIsFileTreeCollapsed] = useState(true); // For mobile
   const [isFilterSheetOpen, setIsFilterSheetOpen] = useState(false); // For mobile filter sheet
   const [tokenCount, setTokenCount] = useState<number | null>(null);
   const [isCountingTokens, setIsCountingTokens] = useState(false);
-  const containerRef = useRef<HTMLDivElement>(null);
-
-  // Reset mobile states when switching between mobile and desktop
-  useEffect(() => {
-    if (!isMobile) {
-      setIsFileTreeCollapsed(true);
-      setIsFilterSheetOpen(false);
-    }
-  }, [isMobile]);
-=======
-  const [codeSearchQuery, setCodeSearchQuery] = useState('');
-  const [showApiKeyModal, setShowApiKeyModal] = useState(false);
   const containerRef = useRef<HTMLDivElement>(null);
 
   const {
@@ -220,7 +203,14 @@
     error: codeSearchError,
     clearResults: clearCodeSearchResults,
   } = useInteractiveGrep();
->>>>>>> 21b21f32
+
+  // Reset mobile states when switching between mobile and desktop
+  useEffect(() => {
+    if (!isMobile) {
+      setIsFileTreeCollapsed(true);
+      setIsFilterSheetOpen(false);
+    }
+  }, [isMobile]);
 
   const { setScrapedData, selectedFilePath, setSelectedFilePath, getFileByPath, scrapedData } =
     useScrapedDataStore();
@@ -503,7 +493,6 @@
   };
 
   return (
-<<<<<<< HEAD
     <>
       {/* Mobile Layout - Hidden on desktop with CSS */}
       <div className="flex md:hidden flex-col h-screen bg-background relative">
@@ -512,78 +501,6 @@
           <div className="flex-1 mr-2">
             <h1 className="text-sm font-medium truncate">{metadata?.title || 'Codefetch'}</h1>
             <p className="text-xs text-muted-foreground truncate">{url}</p>
-=======
-    <div
-      ref={containerRef}
-      className="w-screen overflow-visible md:px-2 md:pb-2 flex flex-row h-full bg-background"
-      id="block-panel-group"
-      data-panel-group=""
-      data-panel-group-direction="horizontal"
-      data-panel-group-id="block-panel-group"
-      style={{
-        display: 'flex',
-        flexDirection: 'row',
-        height: '100%',
-        overflow: 'hidden',
-        width: '100%',
-        cursor: isResizing ? 'col-resize' : 'default',
-      }}
-    >
-      {/* Left Panel - Chat */}
-      <div
-        className="relative h-full min-w-[300px] border-x-0 border-b-0 bg-background md:border-x md:border-b mr-1 shadow-sm"
-        id="block-panel-left"
-        data-panel=""
-        data-panel-group-id="block-panel-group"
-        data-panel-id="block-panel-left"
-        data-panel-size={leftPanelWidth}
-        style={{
-          flex: `${leftPanelWidth} 1 0px`,
-          overflow: 'hidden',
-        }}
-      >
-        <div className="relative flex h-full flex-col">
-          {/* Tab Header */}
-          <div className="flex h-12 items-center gap-2 border-b px-3 bg-muted/30">
-            <div className="relative flex w-fit min-w-0 flex-1 items-center gap-2 overflow-x-auto">
-              <button
-                className={cn(
-                  'group h-7 max-w-56 select-none whitespace-nowrap rounded-md px-3 text-sm font-medium transition-all',
-                  activeLeftTab === 'chat'
-                    ? 'bg-background text-foreground shadow-sm'
-                    : 'hover:bg-muted/50 bg-transparent text-muted-foreground'
-                )}
-                data-active-tab={activeLeftTab === 'chat'}
-                onClick={() => setActiveLeftTab('chat')}
-              >
-                <div className="truncate">Chat</div>
-              </button>
-              <button
-                className={cn(
-                  'group h-7 max-w-56 select-none whitespace-nowrap rounded-md px-3 text-sm font-medium transition-all',
-                  activeLeftTab === 'filters'
-                    ? 'bg-background text-foreground shadow-sm'
-                    : 'hover:bg-muted/50 bg-transparent text-muted-foreground'
-                )}
-                data-active-tab={activeLeftTab === 'filters'}
-                onClick={() => setActiveLeftTab('filters')}
-              >
-                <div className="truncate">Filters</div>
-              </button>
-              <button
-                className={cn(
-                  'group h-7 max-w-56 select-none whitespace-nowrap rounded-md px-3 text-sm font-medium transition-all',
-                  activeLeftTab === 'search'
-                    ? 'bg-background text-foreground shadow-sm'
-                    : 'hover:bg-muted/50 bg-transparent text-muted-foreground'
-                )}
-                data-active-tab={activeLeftTab === 'search'}
-                onClick={() => setActiveLeftTab('search')}
-              >
-                <div className="truncate">Code Search</div>
-              </button>
-            </div>
->>>>>>> 21b21f32
           </div>
           <div className="flex items-center gap-2">
             {/* Filter Button */}
@@ -604,7 +521,6 @@
               </SheetContent>
             </Sheet>
 
-<<<<<<< HEAD
             {/* Actions Menu */}
             <DropdownMenu>
               <DropdownMenuTrigger asChild>
@@ -627,65 +543,6 @@
                 </DropdownMenuItem>
               </DropdownMenuContent>
             </DropdownMenu>
-=======
-          {/* Content Area */}
-          <div className="relative flex h-full min-w-0 flex-1 flex-col">
-            {activeLeftTab === 'chat' && (
-              <div className="flex-1 overflow-hidden">
-                <AssistantChat />
-              </div>
-            )}
-            {activeLeftTab === 'filters' && (
-              <div className="flex-1 overflow-hidden">
-                <CodefetchFilters />
-              </div>
-            )}
-            {activeLeftTab === 'search' && (
-              <div className="flex-1 overflow-hidden flex flex-col">
-                <div className="p-4 border-b">
-                  <div className="flex items-center justify-between mb-2">
-                    <h3 className="text-sm font-medium">AI-Enhanced Code Search</h3>
-                    <Button
-                      variant="ghost"
-                      size="sm"
-                      onClick={() => setShowApiKeyModal(true)}
-                      className="h-7 gap-1"
-                    >
-                      <Settings className="h-3 w-3" />
-                      API Key
-                    </Button>
-                  </div>
-                  <form onSubmit={handleCodeSearch} className="flex gap-2">
-                    <Input
-                      placeholder="e.g., find all async functions, add a new contact page..."
-                      value={codeSearchQuery}
-                      onChange={(e) => setCodeSearchQuery(e.target.value)}
-                      className="flex-1"
-                      disabled={isSearching}
-                    />
-                    <Button type="submit" disabled={!codeSearchQuery.trim() || isSearching}>
-                      {isSearching ? (
-                        <Loader2 className="h-4 w-4 animate-spin" />
-                      ) : (
-                        <Search className="h-4 w-4" />
-                      )}
-                    </Button>
-                  </form>
-                  {codeSearchError && (
-                    <div className="mt-2 text-sm text-destructive">{codeSearchError}</div>
-                  )}
-                  {codeSearchQuery && isNaturalLanguagePrompt(codeSearchQuery) && (
-                    <p className="mt-2 text-xs text-muted-foreground">
-                      Using AI to transform your natural language query...
-                    </p>
-                  )}
-                </div>
-                <div className="flex-1 overflow-y-auto p-4">
-                  <CodeSearchResults results={codeSearchResults} isSearching={isSearching} />
-                </div>
-              </div>
-            )}
->>>>>>> 21b21f32
           </div>
         </div>
 
@@ -954,6 +811,18 @@
                 >
                   <div className="truncate">Filters</div>
                 </button>
+                <button
+                  className={cn(
+                    'group h-7 max-w-56 select-none whitespace-nowrap rounded-md px-3 text-sm font-medium transition-all',
+                    activeLeftTab === 'search'
+                      ? 'bg-background text-foreground shadow-sm'
+                      : 'hover:bg-muted/50 bg-transparent text-muted-foreground'
+                  )}
+                  data-active-tab={activeLeftTab === 'search'}
+                  onClick={() => setActiveLeftTab('search')}
+                >
+                  <div className="truncate">Code Search</div>
+                </button>
               </div>
             </div>
 
@@ -967,6 +836,51 @@
               {activeLeftTab === 'filters' && (
                 <div className="flex-1 overflow-hidden">
                   <CodefetchFilters />
+                </div>
+              )}
+              {activeLeftTab === 'search' && (
+                <div className="flex-1 overflow-hidden flex flex-col">
+                  <div className="p-4 border-b">
+                    <div className="flex items-center justify-between mb-2">
+                      <h3 className="text-sm font-medium">AI-Enhanced Code Search</h3>
+                      <Button
+                        variant="ghost"
+                        size="sm"
+                        onClick={() => setShowApiKeyModal(true)}
+                        className="h-7 gap-1"
+                      >
+                        <Settings className="h-3 w-3" />
+                        API Key
+                      </Button>
+                    </div>
+                    <form onSubmit={handleCodeSearch} className="flex gap-2">
+                      <Input
+                        placeholder="e.g., find all async functions, add a new contact page..."
+                        value={codeSearchQuery}
+                        onChange={(e) => setCodeSearchQuery(e.target.value)}
+                        className="flex-1"
+                        disabled={isSearching}
+                      />
+                      <Button type="submit" disabled={!codeSearchQuery.trim() || isSearching}>
+                        {isSearching ? (
+                          <Loader2 className="h-4 w-4 animate-spin" />
+                        ) : (
+                          <Search className="h-4 w-4" />
+                        )}
+                      </Button>
+                    </form>
+                    {codeSearchError && (
+                      <div className="mt-2 text-sm text-destructive">{codeSearchError}</div>
+                    )}
+                    {codeSearchQuery && isNaturalLanguagePrompt(codeSearchQuery) && (
+                      <p className="mt-2 text-xs text-muted-foreground">
+                        Using AI to transform your natural language query...
+                      </p>
+                    )}
+                  </div>
+                  <div className="flex-1 overflow-y-auto p-4">
+                    <CodeSearchResults results={codeSearchResults} isSearching={isSearching} />
+                  </div>
                 </div>
               )}
             </div>
@@ -1392,14 +1306,10 @@
             </div>
           </div>
         </div>
+
+        {/* Gemini API Key Modal */}
+        <GeminiApiKeyModal open={showApiKeyModal} onOpenChange={setShowApiKeyModal} />
       </div>
-<<<<<<< HEAD
     </>
-=======
-
-      {/* Gemini API Key Modal */}
-      <GeminiApiKeyModal open={showApiKeyModal} onOpenChange={setShowApiKeyModal} />
-    </div>
->>>>>>> 21b21f32
   );
 }